--- conflicted
+++ resolved
@@ -1125,15 +1125,12 @@
 gtsam::Point3 triangulatePoint3(const gtsam::Pose3Vector& poses,
     gtsam::Cal3Bundler* sharedCal, const gtsam::Point2Vector& measurements,
     double rank_tol, bool optimize);
-<<<<<<< HEAD
 gtsam::Point3 triangulatePoint3(const gtsam::CameraSetCal3_S2& cameras,
     const gtsam::Point2Vector& measurements, double rank_tol,
     bool optimize);
 gtsam::Point3 triangulatePoint3(const gtsam::CameraSetCal3Bundler& cameras,
     const gtsam::Point2Vector& measurements, double rank_tol,
     bool optimize);
-=======
->>>>>>> 873f0389
     
 //*************************************************************************
 // Symbolic
