--- conflicted
+++ resolved
@@ -80,11 +80,7 @@
   /// Construct a nullary method expression
   template<typename A>
   Expression(const Expression<A>& expression,
-<<<<<<< HEAD
-      T (A::*method)(typename UnaryExpression<T, A>::OJ1) const) :
-=======
       T (A::*method)(typename MakeOptionalJacobian<T, A>::type) const) :
->>>>>>> 6b47b914
       root_(new UnaryExpression<T, A>(boost::bind(method, _1, _2), expression)) {
   }
 
@@ -98,13 +94,8 @@
   /// Construct a unary method expression
   template<typename A1, typename A2>
   Expression(const Expression<A1>& expression1,
-<<<<<<< HEAD
-      T (A1::*method)(const A2&, typename BinaryExpression<T, A1, A2>::OJ1,
-          typename BinaryExpression<T, A1, A2>::OJ2) const,
-=======
       T (A1::*method)(const A2&, typename MakeOptionalJacobian<T, A1>::type,
           typename MakeOptionalJacobian<T, A2>::type) const,
->>>>>>> 6b47b914
       const Expression<A2>& expression2) :
       root_(
           new BinaryExpression<T, A1, A2>(boost::bind(method, _1, _2, _3, _4),
@@ -265,11 +256,7 @@
 template<class T>
 struct apply_compose {
   typedef T result_type;
-<<<<<<< HEAD
-  static const int Dim = traits::dimension<T>::value;
-=======
   static const int Dim = traits<T>::dimension;
->>>>>>> 6b47b914
   T operator()(const T& x, const T& y, OptionalJacobian<Dim, Dim> H1 =
       boost::none, OptionalJacobian<Dim, Dim> H2 = boost::none) const {
     return x.compose(y, H1, H2);
