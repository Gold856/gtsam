--- conflicted
+++ resolved
@@ -70,12 +70,9 @@
       result = std::make_shared<TableFactor>((*tf) * TableFactor(*this));
     } else if (auto dtf = std::dynamic_pointer_cast<DecisionTreeFactor>(f)) {
       result = std::make_shared<DecisionTreeFactor>(this->operator*(*dtf));
-<<<<<<< HEAD
-=======
     } else {
       // Simulate double dispatch in C++
       result = std::make_shared<DecisionTreeFactor>(f->operator*(*this));
->>>>>>> 713c49c9
     }
     return result;
   }
