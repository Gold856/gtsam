--- conflicted
+++ resolved
@@ -113,12 +113,8 @@
   const Ordering frontalKeys{0};
   const auto [conditional, newFactorPtr] = EliminateDiscrete(graph, frontalKeys);
 
-<<<<<<< HEAD
-  auto newFactor = *std::dynamic_pointer_cast<DecisionTreeFactor>(newFactorPtr);
-=======
   DecisionTreeFactor newFactor =
       *std::dynamic_pointer_cast<DecisionTreeFactor>(newFactorPtr);
->>>>>>> 2c9e315a
 
   // Normalize newFactor by max for comparison with expected
   auto normalization = newFactor.max(newFactor.size());
