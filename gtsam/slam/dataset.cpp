/* ----------------------------------------------------------------------------

 * GTSAM Copyright 2010, Georgia Tech Research Corporation, 
 * Atlanta, Georgia 30332-0415
 * All Rights Reserved
 * Authors: Frank Dellaert, et al. (see THANKS for the full author list)

 * See LICENSE for the license information

 * -------------------------------------------------------------------------- */

/**
 * @file dataset.cpp
 * @date Jan 22, 2010
 * @author nikai
 * @brief utility functions for loading datasets
 */


#include <fstream>
#include <sstream>
#include <cstdlib>

#include <gtsam/slam/dataset.h>

using namespace std;
using namespace gtsam;

#define LINESIZE 81920

<<<<<<< HEAD
typedef boost::shared_ptr<pose2SLAM::Graph> sharedPose2Graph;
typedef boost::shared_ptr<pose2SLAM::Values> sharedPose2Values;
typedef pose2SLAM::Odometry Pose2Factor; ///< Typedef for Constraint class for backwards compatibility
=======
typedef boost::shared_ptr<Pose2Graph> sharedPose2Graph;
typedef boost::shared_ptr<Values> sharedPose2Values;
>>>>>>> 4b2b9d81

namespace gtsam {

/* ************************************************************************* */
pair<string, boost::optional<SharedDiagonal> > dataset(const string& dataset,  const string& user_path) {
	string path = user_path, set = dataset;
	boost::optional<SharedDiagonal> null_model;
	boost::optional<SharedDiagonal> identity(noiseModel::Unit::Create(3));
	boost::optional<SharedDiagonal> small(noiseModel::Diagonal::Variances(
				gtsam::Vector_(3, 0.0001, 0.0001, 0.0003)));

	if (path.empty()) path = string(getenv("HOME")) + "/data";
	if (set.empty()) set = string(getenv("DATASET"));

	if (set == "intel") return make_pair(path + "/Intel/intel.graph", null_model);
	if (set == "intel-gfs") return make_pair(path + "/Intel/intel.gfs.graph", null_model);
	if (set == "Killian-gfs") return make_pair(path + "/Killian/Killian.gfs.graph", null_model);
	if (set == "Killian") return make_pair(path + "/Killian/Killian.graph", small);
	if (set == "Killian-noised") return make_pair(path + "/Killian/Killian-noised.graph", null_model);
	if (set == "3") return make_pair(path + "/TORO/w3-odom.graph", identity);
	if (set == "100") return make_pair(path + "/TORO/w100-odom.graph", identity);
	if (set == "10K") return make_pair(path + "/TORO/w10000-odom.graph", identity);
	if (set == "10K2") return make_pair(path + "/hogman/data/2D/w10000.graph",
			noiseModel::Diagonal::Variances(gtsam::Vector_(3, 0.1, 0.1, 0.05)));
	if (set == "Eiffel100") return make_pair(path + "/TORO/w100-Eiffel.graph", identity);
	if (set == "Eiffel10K") return make_pair(path + "/TORO/w10000-Eiffel.graph", identity);
	if (set == "olson") return make_pair(path + "/Olson/olson06icra.graph", null_model);
	if (set == "victoria") return make_pair(path + "/VictoriaPark/victoria_park.graph", null_model);
	if (set == "beijing") return make_pair(path + "/Beijing/beijingData_trips.graph", null_model);

	return make_pair("unknown", null_model);
}

/* ************************************************************************* */

pair<sharedPose2Graph, sharedPose2Values> load2D(
		pair<string, boost::optional<SharedDiagonal> > dataset,
		int maxID, bool addNoise, bool smart) {
	return load2D(dataset.first, dataset.second, maxID, addNoise, smart);
}

pair<sharedPose2Graph, sharedPose2Values> load2D(const string& filename,
		boost::optional<SharedDiagonal> model, int maxID, bool addNoise, bool smart) {
	cout << "Will try to read " << filename << endl;
	ifstream is(filename.c_str());
	if (!is) {
		cout << "load2D: can not find the file!";
		exit(-1);
	}

<<<<<<< HEAD
	sharedPose2Values poses(new pose2SLAM::Values);
	sharedPose2Graph graph(new pose2SLAM::Graph);
=======
	sharedPose2Values poses(new Values);
	sharedPose2Graph graph(new Pose2Graph);
>>>>>>> 4b2b9d81

	string tag;

	// load the poses
	while (is) {
		is >> tag;

		if ((tag == "VERTEX2") || (tag == "VERTEX")) {
			int id;
			double x, y, yaw;
			is >> id >> x >> y >> yaw;
			// optional filter
			if (maxID && id >= maxID) continue;
			poses->insert(pose2SLAM::Key(id), Pose2(x, y, yaw));
		}
		is.ignore(LINESIZE, '\n');
	}
	is.clear(); /* clears the end-of-file and error flags */
	is.seekg(0, ios::beg);

	// load the factors
	while (is) {
		is >> tag;

		if ((tag == "EDGE2") || (tag == "EDGE") || (tag == "ODOMETRY")) {
			int id1, id2;
			double x, y, yaw;

			is >> id1 >> id2 >> x >> y >> yaw;
			Matrix m = eye(3);
			is >> m(0, 0) >> m(0, 1) >> m(1, 1) >> m(2, 2) >> m(0, 2) >> m(1, 2);
			m(2, 0) = m(0, 2);
			m(2, 1) = m(1, 2);
			m(1, 0) = m(0, 1);

			// optional filter
			if (maxID && (id1 >= maxID || id2 >= maxID)) continue;

			Pose2 l1Xl2(x, y, yaw);

			// SharedNoiseModel noise = noiseModel::Gaussian::Covariance(m, smart);
			if (!model) {
				Vector variances = Vector_(3,m(0,0),m(1,1),m(2,2));
				model = noiseModel::Diagonal::Variances(variances, smart);
			}

			if (addNoise)
				l1Xl2 = l1Xl2.retract((*model)->sample());

			// Insert vertices if pure odometry file
			if (!poses->exists(pose2SLAM::Key(id1))) poses->insert(pose2SLAM::Key(id1), Pose2());
			if (!poses->exists(pose2SLAM::Key(id2))) poses->insert(pose2SLAM::Key(id2), poses->at(pose2SLAM::Key(id1)) * l1Xl2);

			pose2SLAM::Graph::sharedFactor factor(new Pose2Factor(id1, id2, l1Xl2, *model));
			graph->push_back(factor);
		}
		is.ignore(LINESIZE, '\n');
	}

	cout << "load2D read a graph file with " << poses->size() << " vertices and "
			<< graph->nrFactors() << " factors" << endl;

	return make_pair(graph, poses);
}

/* ************************************************************************* */
<<<<<<< HEAD
void save2D(const pose2SLAM::Graph& graph, const pose2SLAM::Values& config, const SharedDiagonal model,
		const string& filename) {
	typedef pose2SLAM::Values::Key Key;
=======
void save2D(const Pose2Graph& graph, const Values& config, const SharedDiagonal model,
		const string& filename) {
//	typedef Values::Key Key;
>>>>>>> 4b2b9d81

	fstream stream(filename.c_str(), fstream::out);

	// save poses
<<<<<<< HEAD
	pose2SLAM::Values::Key key;
	Pose2 pose;
	BOOST_FOREACH(boost::tie(key, pose), config)
		stream << "VERTEX2 " << key.index() << " " <<  pose.x() << " " << pose.y() << " " << pose.theta() << endl;
=======
	for (Values::const_iterator it = config.begin(); it != config.end(); ++it) {
		Pose2 pose = config.at<Pose2>(it->first);
		stream << "VERTEX2 " << it->first.index() << " " <<  pose.x() << " " << pose.y() << " " << pose.theta() << endl;
	}
>>>>>>> 4b2b9d81

	// save edges
	Matrix R = model->R();
	Matrix RR = trans(R)*R;//prod(trans(R),R);
<<<<<<< HEAD
	BOOST_FOREACH(boost::shared_ptr<NonlinearFactor<pose2SLAM::Values> > factor_, graph) {
=======
	BOOST_FOREACH(boost::shared_ptr<NonlinearFactor> factor_, graph) {
>>>>>>> 4b2b9d81
		boost::shared_ptr<Pose2Factor> factor = boost::dynamic_pointer_cast<Pose2Factor>(factor_);
		if (!factor) continue;

		Pose2 pose = factor->measured().inverse();
		stream << "EDGE2 " << factor->key2().index() << " " << factor->key1().index()
				<< " " << pose.x() << " " << pose.y() << " " << pose.theta()
				<< " " << RR(0, 0) << " " << RR(0, 1) << " " << RR(1, 1) << " " << RR(2, 2)
				<< " " << RR(0, 2) << " " << RR(1, 2) << endl;
	}

	stream.close();
}

/* ************************************************************************* */
bool load3D(const string& filename) {
	ifstream is(filename.c_str());
	if (!is) return false;

	while (is) {
		char buf[LINESIZE];
		is.getline(buf, LINESIZE);
		istringstream ls(buf);
		string tag;
		ls >> tag;

		if (tag == "VERTEX3") {
			int id;
			double x, y, z, roll, pitch, yaw;
			ls >> id >> x >> y >> z >> roll >> pitch >> yaw;
		}
	}
	is.clear(); /* clears the end-of-file and error flags */
	is.seekg(0, ios::beg);

	while (is) {
		char buf[LINESIZE];
		is.getline(buf, LINESIZE);
		istringstream ls(buf);
		string tag;
		ls >> tag;

		if (tag == "EDGE3") {
			int id1, id2;
			double x, y, z, roll, pitch, yaw;
			ls >> id1 >> id2 >> x >> y >> z >> roll >> pitch >> yaw;
			Matrix m = eye(6);
			for (int i = 0; i < 6; i++)
				for (int j = i; j < 6; j++)
					ls >> m(i, j);
		}
	}
	return true;
}
}<|MERGE_RESOLUTION|>--- conflicted
+++ resolved
@@ -28,14 +28,8 @@
 
 #define LINESIZE 81920
 
-<<<<<<< HEAD
 typedef boost::shared_ptr<pose2SLAM::Graph> sharedPose2Graph;
-typedef boost::shared_ptr<pose2SLAM::Values> sharedPose2Values;
 typedef pose2SLAM::Odometry Pose2Factor; ///< Typedef for Constraint class for backwards compatibility
-=======
-typedef boost::shared_ptr<Pose2Graph> sharedPose2Graph;
-typedef boost::shared_ptr<Values> sharedPose2Values;
->>>>>>> 4b2b9d81
 
 namespace gtsam {
 
@@ -71,13 +65,13 @@
 
 /* ************************************************************************* */
 
-pair<sharedPose2Graph, sharedPose2Values> load2D(
+pair<sharedPose2Graph, Values::shared_ptr> load2D(
 		pair<string, boost::optional<SharedDiagonal> > dataset,
 		int maxID, bool addNoise, bool smart) {
 	return load2D(dataset.first, dataset.second, maxID, addNoise, smart);
 }
 
-pair<sharedPose2Graph, sharedPose2Values> load2D(const string& filename,
+pair<sharedPose2Graph, Values::shared_ptr> load2D(const string& filename,
 		boost::optional<SharedDiagonal> model, int maxID, bool addNoise, bool smart) {
 	cout << "Will try to read " << filename << endl;
 	ifstream is(filename.c_str());
@@ -86,13 +80,8 @@
 		exit(-1);
 	}
 
-<<<<<<< HEAD
-	sharedPose2Values poses(new pose2SLAM::Values);
+	Values::shared_ptr poses(new Values);
 	sharedPose2Graph graph(new pose2SLAM::Graph);
-=======
-	sharedPose2Values poses(new Values);
-	sharedPose2Graph graph(new Pose2Graph);
->>>>>>> 4b2b9d81
 
 	string tag;
 
@@ -106,7 +95,7 @@
 			is >> id >> x >> y >> yaw;
 			// optional filter
 			if (maxID && id >= maxID) continue;
-			poses->insert(pose2SLAM::Key(id), Pose2(x, y, yaw));
+			poses->insert(pose2SLAM::PoseKey(id), Pose2(x, y, yaw));
 		}
 		is.ignore(LINESIZE, '\n');
 	}
@@ -143,8 +132,8 @@
 				l1Xl2 = l1Xl2.retract((*model)->sample());
 
 			// Insert vertices if pure odometry file
-			if (!poses->exists(pose2SLAM::Key(id1))) poses->insert(pose2SLAM::Key(id1), Pose2());
-			if (!poses->exists(pose2SLAM::Key(id2))) poses->insert(pose2SLAM::Key(id2), poses->at(pose2SLAM::Key(id1)) * l1Xl2);
+			if (!poses->exists(pose2SLAM::PoseKey(id1))) poses->insert(pose2SLAM::PoseKey(id1), Pose2());
+			if (!poses->exists(pose2SLAM::PoseKey(id2))) poses->insert(pose2SLAM::PoseKey(id2), poses->at(pose2SLAM::PoseKey(id1)) * l1Xl2);
 
 			pose2SLAM::Graph::sharedFactor factor(new Pose2Factor(id1, id2, l1Xl2, *model));
 			graph->push_back(factor);
@@ -159,39 +148,21 @@
 }
 
 /* ************************************************************************* */
-<<<<<<< HEAD
-void save2D(const pose2SLAM::Graph& graph, const pose2SLAM::Values& config, const SharedDiagonal model,
+void save2D(const pose2SLAM::Graph& graph, const Values& config, const SharedDiagonal model,
 		const string& filename) {
-	typedef pose2SLAM::Values::Key Key;
-=======
-void save2D(const Pose2Graph& graph, const Values& config, const SharedDiagonal model,
-		const string& filename) {
-//	typedef Values::Key Key;
->>>>>>> 4b2b9d81
 
 	fstream stream(filename.c_str(), fstream::out);
 
 	// save poses
-<<<<<<< HEAD
-	pose2SLAM::Values::Key key;
-	Pose2 pose;
-	BOOST_FOREACH(boost::tie(key, pose), config)
-		stream << "VERTEX2 " << key.index() << " " <<  pose.x() << " " << pose.y() << " " << pose.theta() << endl;
-=======
-	for (Values::const_iterator it = config.begin(); it != config.end(); ++it) {
-		Pose2 pose = config.at<Pose2>(it->first);
-		stream << "VERTEX2 " << it->first.index() << " " <<  pose.x() << " " << pose.y() << " " << pose.theta() << endl;
-	}
->>>>>>> 4b2b9d81
+	BOOST_FOREACH(const Values::ConstKeyValuePair& key_value, config) {
+	  const Pose2& pose = dynamic_cast<const Pose2&>(key_value.second);
+		stream << "VERTEX2 " << key_value.first.index() << " " <<  pose.x() << " " << pose.y() << " " << pose.theta() << endl;
+	}
 
 	// save edges
 	Matrix R = model->R();
 	Matrix RR = trans(R)*R;//prod(trans(R),R);
-<<<<<<< HEAD
-	BOOST_FOREACH(boost::shared_ptr<NonlinearFactor<pose2SLAM::Values> > factor_, graph) {
-=======
 	BOOST_FOREACH(boost::shared_ptr<NonlinearFactor> factor_, graph) {
->>>>>>> 4b2b9d81
 		boost::shared_ptr<Pose2Factor> factor = boost::dynamic_pointer_cast<Pose2Factor>(factor_);
 		if (!factor) continue;
 
