/* ----------------------------------------------------------------------------
 * GTSAM Copyright 2010, Georgia Tech Research Corporation,
 * Atlanta, Georgia 30332-0415
 * All Rights Reserved
 * Authors: Frank Dellaert, et al. (see THANKS for the full author list)
 * See LICENSE for the license information
 * -------------------------------------------------------------------------- */

/**
 * @file   HybridBayesNet.cpp
 * @brief  A Bayes net of Gaussian Conditionals indexed by discrete keys.
 * @author Fan Jiang
 * @author Varun Agrawal
 * @author Shangjie Xue
 * @date   January 2022
 */

#include <gtsam/discrete/DiscreteBayesNet.h>
#include <gtsam/discrete/DiscreteFactorGraph.h>
#include <gtsam/hybrid/HybridBayesNet.h>
#include <gtsam/hybrid/HybridValues.h>

// In Wrappers we have no access to this so have a default ready
static std::mt19937_64 kRandomNumberGenerator(42);

namespace gtsam {

/* ************************************************************************* */
DecisionTreeFactor::shared_ptr HybridBayesNet::discreteConditionals() const {
  AlgebraicDecisionTree<Key> decisionTree;

  // The canonical decision tree factor which will get
  // the discrete conditionals added to it.
  DecisionTreeFactor dtFactor;

  for (auto &&conditional : *this) {
    if (conditional->isDiscrete()) {
      // Convert to a DecisionTreeFactor and add it to the main factor.
      DecisionTreeFactor f(*conditional->asDiscrete());
      dtFactor = dtFactor * f;
    }
  }
  return boost::make_shared<DecisionTreeFactor>(dtFactor);
}

/* ************************************************************************* */
/**
 * @brief Helper function to get the pruner functional.
 *
 * @param decisionTree The probability decision tree of only discrete keys.
 * @return std::function<GaussianConditional::shared_ptr(
 * const Assignment<Key> &, const GaussianConditional::shared_ptr &)>
 */
std::function<double(const Assignment<Key> &, double)> prunerFunc(
    const DecisionTreeFactor &decisionTree,
    const HybridConditional &conditional) {
  // Get the discrete keys as sets for the decision tree
  // and the Gaussian mixture.
  auto decisionTreeKeySet = DiscreteKeysAsSet(decisionTree.discreteKeys());
  auto conditionalKeySet = DiscreteKeysAsSet(conditional.discreteKeys());

  auto pruner = [decisionTree, decisionTreeKeySet, conditionalKeySet](
                    const Assignment<Key> &choices,
                    double probability) -> double {
    // typecast so we can use this to get probability value
    DiscreteValues values(choices);
    // Case where the Gaussian mixture has the same
    // discrete keys as the decision tree.
    if (conditionalKeySet == decisionTreeKeySet) {
      if (decisionTree(values) == 0) {
        return 0.0;
      } else {
        return probability;
      }
    } else {
      std::vector<DiscreteKey> set_diff;
      std::set_difference(decisionTreeKeySet.begin(), decisionTreeKeySet.end(),
                          conditionalKeySet.begin(), conditionalKeySet.end(),
                          std::back_inserter(set_diff));

      const std::vector<DiscreteValues> assignments =
          DiscreteValues::CartesianProduct(set_diff);
      for (const DiscreteValues &assignment : assignments) {
        DiscreteValues augmented_values(values);
        augmented_values.insert(assignment.begin(), assignment.end());

        // If any one of the sub-branches are non-zero,
        // we need this probability.
        if (decisionTree(augmented_values) > 0.0) {
          return probability;
        }
      }
      // If we are here, it means that all the sub-branches are 0,
      // so we prune.
      return 0.0;
    }
  };
  return pruner;
}

/* ************************************************************************* */
// TODO(dellaert): what is this non-const method used for? Abolish it?
void HybridBayesNet::updateDiscreteConditionals(
    const DecisionTreeFactor::shared_ptr &prunedDecisionTree) {
  KeyVector prunedTreeKeys = prunedDecisionTree->keys();

  // Loop with index since we need it later.
  for (size_t i = 0; i < this->size(); i++) {
    HybridConditional::shared_ptr conditional = this->at(i);
    if (conditional->isDiscrete()) {
      // std::cout << demangle(typeid(conditional).name()) << std::endl;
      auto discrete = conditional->asDiscrete();
      KeyVector frontals(discrete->frontals().begin(),
                         discrete->frontals().end());

      // Apply prunerFunc to the underlying AlgebraicDecisionTree
      auto discreteTree =
          boost::dynamic_pointer_cast<DecisionTreeFactor::ADT>(discrete);
      DecisionTreeFactor::ADT prunedDiscreteTree =
          discreteTree->apply(prunerFunc(*prunedDecisionTree, *conditional));

      // Create the new (hybrid) conditional
      auto prunedDiscrete = boost::make_shared<DiscreteLookupTable>(
          frontals.size(), conditional->discreteKeys(), prunedDiscreteTree);
      conditional = boost::make_shared<HybridConditional>(prunedDiscrete);

      // Add it back to the BayesNet
      this->at(i) = conditional;
    }
  }
}

/* ************************************************************************* */
HybridBayesNet HybridBayesNet::prune(size_t maxNrLeaves) {
  // Get the decision tree of only the discrete keys
  auto discreteConditionals = this->discreteConditionals();
  const DecisionTreeFactor::shared_ptr decisionTree =
      boost::make_shared<DecisionTreeFactor>(
          discreteConditionals->prune(maxNrLeaves));

  this->updateDiscreteConditionals(decisionTree);

  /* To Prune, we visitWith every leaf in the GaussianMixture.
   * For each leaf, using the assignment we can check the discrete decision tree
   * for 0.0 probability, then just set the leaf to a nullptr.
   *
   * We can later check the GaussianMixture for just nullptrs.
   */

  HybridBayesNet prunedBayesNetFragment;

  // Go through all the conditionals in the
  // Bayes Net and prune them as per decisionTree.
  for (auto &&conditional : *this) {
<<<<<<< HEAD
    if (conditional->isHybrid()) {
      GaussianMixture::shared_ptr gaussianMixture = conditional->asMixture();

=======
    if (auto gm = conditional->asMixture()) {
>>>>>>> 90c2f2e2
      // Make a copy of the Gaussian mixture and prune it!
      auto prunedGaussianMixture = boost::make_shared<GaussianMixture>(*gm);
      prunedGaussianMixture->prune(*decisionTree);  // imperative :-(

      // Type-erase and add to the pruned Bayes Net fragment.
      prunedBayesNetFragment.push_back(
          boost::make_shared<HybridConditional>(prunedGaussianMixture));

    } else {
      // Add the non-GaussianMixture conditional
      prunedBayesNetFragment.push_back(conditional);
    }
  }

  return prunedBayesNetFragment;
}

/* ************************************************************************* */
GaussianMixture::shared_ptr HybridBayesNet::atMixture(size_t i) const {
  return at(i)->asMixture();
}

/* ************************************************************************* */
GaussianConditional::shared_ptr HybridBayesNet::atGaussian(size_t i) const {
  return at(i)->asGaussian();
}

/* ************************************************************************* */
DiscreteConditional::shared_ptr HybridBayesNet::atDiscrete(size_t i) const {
  return at(i)->asDiscrete();
}

/* ************************************************************************* */
GaussianBayesNet HybridBayesNet::choose(
    const DiscreteValues &assignment) const {
  GaussianBayesNet gbn;
  for (auto &&conditional : *this) {
    if (auto gm = conditional->asMixture()) {
      // If conditional is hybrid, select based on assignment.
      gbn.push_back((*gm)(assignment));
    } else if (auto gc = conditional->asGaussian()) {
      // If continuous only, add Gaussian conditional.
      gbn.push_back(gc);
    } else if (auto dc = conditional->asDiscrete()) {
      // If conditional is discrete-only, we simply continue.
      continue;
    }
  }

  return gbn;
}

/* ************************************************************************* */
HybridValues HybridBayesNet::optimize() const {
  // Solve for the MPE
  DiscreteBayesNet discrete_bn;
  for (auto &&conditional : *this) {
    if (conditional->isDiscrete()) {
      discrete_bn.push_back(conditional->asDiscrete());
    }
  }

  DiscreteValues mpe = DiscreteFactorGraph(discrete_bn).optimize();

  // Given the MPE, compute the optimal continuous values.
  GaussianBayesNet gbn = choose(mpe);
  return HybridValues(gbn.optimize(), mpe);
}

/* ************************************************************************* */
VectorValues HybridBayesNet::optimize(const DiscreteValues &assignment) const {
<<<<<<< HEAD
  GaussianBayesNet gbn = this->choose(assignment);

  // Check if there exists a nullptr in the GaussianBayesNet
  // If yes, return an empty VectorValues
  if (std::find(gbn.begin(), gbn.end(), nullptr) != gbn.end()) {
    return VectorValues();
  }
=======
  GaussianBayesNet gbn = choose(assignment);
>>>>>>> 90c2f2e2
  return gbn.optimize();
}

/* ************************************************************************* */
double HybridBayesNet::evaluate(const HybridValues &values) const {
  const DiscreteValues &discreteValues = values.discrete();
  const VectorValues &continuousValues = values.continuous();

  double logDensity = 0.0, probability = 1.0;

  // Iterate over each conditional.
  for (auto &&conditional : *this) {
    if (auto gm = conditional->asMixture()) {
      const auto component = (*gm)(discreteValues);
      logDensity += component->logDensity(continuousValues);
    } else if (auto gc = conditional->asGaussian()) {
      // If continuous only, evaluate the probability and multiply.
      logDensity += gc->logDensity(continuousValues);
    } else if (auto dc = conditional->asDiscrete()) {
      // Conditional is discrete-only, so return its probability.
      probability *= dc->operator()(discreteValues);
    }
  }

  return probability * exp(logDensity);
}

/* ************************************************************************* */
HybridValues HybridBayesNet::sample(const HybridValues &given,
                                    std::mt19937_64 *rng) const {
  DiscreteBayesNet dbn;
  for (auto &&conditional : *this) {
    if (conditional->isDiscrete()) {
      // If conditional is discrete-only, we add to the discrete Bayes net.
      dbn.push_back(conditional->asDiscrete());
    }
  }
  // Sample a discrete assignment.
  const DiscreteValues assignment = dbn.sample(given.discrete());
  // Select the continuous Bayes net corresponding to the assignment.
  GaussianBayesNet gbn = choose(assignment);
  // Sample from the Gaussian Bayes net.
  VectorValues sample = gbn.sample(given.continuous(), rng);
  return {sample, assignment};
}

/* ************************************************************************* */
HybridValues HybridBayesNet::sample(std::mt19937_64 *rng) const {
  HybridValues given;
  return sample(given, rng);
}

/* ************************************************************************* */
HybridValues HybridBayesNet::sample(const HybridValues &given) const {
  return sample(given, &kRandomNumberGenerator);
}

/* ************************************************************************* */
HybridValues HybridBayesNet::sample() const {
  return sample(&kRandomNumberGenerator);
}

/* ************************************************************************* */
double HybridBayesNet::error(const VectorValues &continuousValues,
                             const DiscreteValues &discreteValues) const {
  GaussianBayesNet gbn = choose(discreteValues);
  return gbn.error(continuousValues);
}

/* ************************************************************************* */
AlgebraicDecisionTree<Key> HybridBayesNet::error(
    const VectorValues &continuousValues) const {
  AlgebraicDecisionTree<Key> error_tree(0.0);

  // Iterate over each conditional.
  for (auto &&conditional : *this) {
    if (auto gm = conditional->asMixture()) {
      // If conditional is hybrid, select based on assignment and compute error.
      AlgebraicDecisionTree<Key> conditional_error =
          gm->error(continuousValues);

      error_tree = error_tree + conditional_error;
    } else if (auto gc = conditional->asGaussian()) {
      // If continuous only, get the (double) error
      // and add it to the error_tree
      double error = gc->error(continuousValues);
      // Add the computed error to every leaf of the error tree.
      error_tree = error_tree.apply(
          [error](double leaf_value) { return leaf_value + error; });
    } else if (auto dc = conditional->asDiscrete()) {
      // Conditional is discrete-only, we skip.
      continue;
    }
  }

  return error_tree;
}

/* ************************************************************************* */
AlgebraicDecisionTree<Key> HybridBayesNet::probPrime(
    const VectorValues &continuousValues) const {
  AlgebraicDecisionTree<Key> error_tree = this->error(continuousValues);
  return error_tree.apply([](double error) { return exp(-error); });
}

}  // namespace gtsam<|MERGE_RESOLUTION|>--- conflicted
+++ resolved
@@ -152,13 +152,7 @@
   // Go through all the conditionals in the
   // Bayes Net and prune them as per decisionTree.
   for (auto &&conditional : *this) {
-<<<<<<< HEAD
-    if (conditional->isHybrid()) {
-      GaussianMixture::shared_ptr gaussianMixture = conditional->asMixture();
-
-=======
     if (auto gm = conditional->asMixture()) {
->>>>>>> 90c2f2e2
       // Make a copy of the Gaussian mixture and prune it!
       auto prunedGaussianMixture = boost::make_shared<GaussianMixture>(*gm);
       prunedGaussianMixture->prune(*decisionTree);  // imperative :-(
@@ -230,17 +224,13 @@
 
 /* ************************************************************************* */
 VectorValues HybridBayesNet::optimize(const DiscreteValues &assignment) const {
-<<<<<<< HEAD
-  GaussianBayesNet gbn = this->choose(assignment);
+  GaussianBayesNet gbn = choose(assignment);
 
   // Check if there exists a nullptr in the GaussianBayesNet
   // If yes, return an empty VectorValues
   if (std::find(gbn.begin(), gbn.end(), nullptr) != gbn.end()) {
     return VectorValues();
   }
-=======
-  GaussianBayesNet gbn = choose(assignment);
->>>>>>> 90c2f2e2
   return gbn.optimize();
 }
 
