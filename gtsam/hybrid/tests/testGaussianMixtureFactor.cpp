--- conflicted
+++ resolved
@@ -108,11 +108,7 @@
   std::string expected =
       R"(Hybrid [x1 x2; 1]{
  Choice(1) 
-<<<<<<< HEAD
- 0 Leaf [1]:
-=======
  0 Leaf [1] :
->>>>>>> cb084b3c
   A[x1] = [
 	0;
 	0
@@ -124,11 +120,7 @@
   b = [ 0 0 ]
   No noise model
 
-<<<<<<< HEAD
- 1 Leaf [1]:
-=======
  1 Leaf [1] :
->>>>>>> cb084b3c
   A[x1] = [
 	0;
 	0
