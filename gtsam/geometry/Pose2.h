--- conflicted
+++ resolved
@@ -155,21 +155,16 @@
    * Calculate Adjoint map
    * Ad_pose is 3*3 matrix that when applied to twist xi \f$ [T_x,T_y,\theta] \f$, returns Ad_pose(xi)
    */
-<<<<<<< HEAD
-  Matrix AdjointMap() const;
-  Vector Adjoint(const Vector& xi) const;
-
-  /**
-   * Compute the [ad(w,v)] operator for SE2 as in [Kobilarov09siggraph], pg 19
-   */
-  static Matrix3 adjointMap(const Vector& v);
-=======
   Matrix3 AdjointMap() const;
   inline Vector Adjoint(const Vector& xi) const {
     assert(xi.size() == 3);
     return AdjointMap()*xi;
   }
->>>>>>> c1f048dc
+
+  /**
+   * Compute the [ad(w,v)] operator for SE2 as in [Kobilarov09siggraph], pg 19
+   */
+  static Matrix3 adjointMap(const Vector& v);
 
   /**
    * wedge for SE(2):
