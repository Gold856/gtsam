/* ----------------------------------------------------------------------------

 * GTSAM Copyright 2010, Georgia Tech Research Corporation,
 * Atlanta, Georgia 30332-0415
 * All Rights Reserved
 * Authors: Frank Dellaert, et al. (see THANKS for the full author list)

 * See LICENSE for the license information

 * -------------------------------------------------------------------------- */

/**
 * @file testQPSolver.cpp
 * @brief Test simple QP solver for a linear inequality constraint
 * @date Apr 10, 2014
 * @author Duy-Nguyen Ta
 */

#include <gtsam/base/Testable.h>
#include <gtsam/inference/Symbol.h>
#include <gtsam_unstable/linear/QPSolver.h>
#include <gtsam_unstable/linear/QPSParser.h>
#include <CppUnitLite/TestHarness.h>
#include <gtsam_unstable/linear/InfeasibleInitialValues.h>
#include <gtsam_unstable/linear/InfeasibleOrUnboundedProblem.h>

using namespace std;
using namespace gtsam;
using namespace gtsam::symbol_shorthand;

<<<<<<< HEAD
const Matrix One = ones(1, 1);
=======
const Matrix One = I_1x1;
>>>>>>> 71d73f28

/* ************************************************************************* */
// Create test graph according to Forst10book_pg171Ex5
QP createTestCase() {
  QP qp;

  // Objective functions x1^2 - x1*x2 + x2^2 - 3*x1 + 5
  // Note the Hessian encodes:
  //        0.5*x1'*G11*x1 + x1'*G12*x2 + 0.5*x2'*G22*x2 - x1'*g1 - x2'*g2 + 0.5*f
  // Hence, we have G11=2, G12 = -1, g1 = +3, G22 = 2, g2 = 0, f = 10
  //TODO:  THIS TEST MIGHT BE WRONG : the last parameter  might be 5 instead of 10 because the form of the equation
  // Should be 0.5x'Gx + gx + f : Nocedal 449
  qp.cost.push_back(
<<<<<<< HEAD
      HessianFactor(X(1), X(2), 2.0 * ones(1, 1), -ones(1, 1), 3.0 * ones(1),
          2.0 * ones(1, 1), zero(1), 10));

  // Inequality constraints
  qp.inequalities.push_back(
      LinearInequality(X(1), ones(1, 1), X(2), ones(1, 1), 2, 0)); // x1 + x2 <= 2 --> x1 + x2 -2 <= 0, --> b=2
  qp.inequalities.push_back(LinearInequality(X(1), -ones(1, 1), 0, 1)); // -x1     <= 0
  qp.inequalities.push_back(LinearInequality(X(2), -ones(1, 1), 0, 2)); //    -x2  <= 0
  qp.inequalities.push_back(LinearInequality(X(1), ones(1, 1), 1.5, 3)); // x1      <= 3/2
=======
      HessianFactor(X(1), X(2), 2.0 * Matrix::Ones(1, 1), -Matrix::Ones(1, 1), 3.0 * I_1x1,
          2.0 * Matrix::Ones(1, 1), Z_1x1, 10.0));

  // Inequality constraints
  qp.inequalities.push_back(LinearInequality(X(1), I_1x1, X(2), I_1x1, 2, 0)); // x1 + x2 <= 2 --> x1 + x2 -2 <= 0, --> b=2
  qp.inequalities.push_back(LinearInequality(X(1), -I_1x1, 0, 1));                 // -x1     <= 0
  qp.inequalities.push_back(LinearInequality(X(2), -I_1x1, 0, 2));                 //    -x2  <= 0
  qp.inequalities.push_back(LinearInequality(X(1), I_1x1, 1.5, 3));                // x1      <= 3/2
>>>>>>> 71d73f28

  return qp;
}

TEST(QPSolver, TestCase) {
  VectorValues values;
  double x1 = 5, x2 = 7;
  values.insert(X(1), x1 * Matrix::Ones(1, 1));
  values.insert(X(2), x2 * Matrix::Ones(1, 1));
  QP qp = createTestCase();
  DOUBLES_EQUAL(29, x1 * x1 - x1 * x2 + x2 * x2 - 3 * x1 + 5, 1e-9);
  DOUBLES_EQUAL(29, qp.cost[0]->error(values), 1e-9);
}

TEST(QPSolver, constraintsAux) {
  QP qp = createTestCase();

  QPSolver solver(qp);

  VectorValues lambdas;
  lambdas.insert(0, (Vector(1) << -0.5).finished());
  lambdas.insert(1, (Vector(1) << 0.0).finished());
  lambdas.insert(2, (Vector(1) << 0.3).finished());
  lambdas.insert(3, (Vector(1) << 0.1).finished());
  int factorIx = solver.identifyLeavingConstraint(qp.inequalities, lambdas);
  LONGS_EQUAL(2, factorIx);

  VectorValues lambdas2;
  lambdas2.insert(0, (Vector(1) << -0.5).finished());
  lambdas2.insert(1, (Vector(1) << 0.0).finished());
  lambdas2.insert(2, (Vector(1) << -0.3).finished());
  lambdas2.insert(3, (Vector(1) << -0.1).finished());
  int factorIx2 = solver.identifyLeavingConstraint(qp.inequalities, lambdas2);
  LONGS_EQUAL(-1, factorIx2);
}

/* ************************************************************************* */
// Create a simple test graph with one equality constraint
QP createEqualityConstrainedTest() {
  QP qp;

  // Objective functions x1^2 + x2^2
  // Note the Hessian encodes:
  //        0.5*x1'*G11*x1 + x1'*G12*x2 + 0.5*x2'*G22*x2 - x1'*g1 - x2'*g2 + 0.5*f
  // Hence, we have G11=2, G12 = 0, g1 = 0, G22 = 2, g2 = 0, f = 0
  qp.cost.push_back(
      HessianFactor(X(1), X(2), 2.0 * Matrix::Ones(1, 1), Z_1x1, Z_1x1,
          2.0 * Matrix::Ones(1, 1), Z_1x1, 0.0));

  // Equality constraints
  // x1 + x2 = 1 --> x1 + x2 -1 = 0, hence we negate the b vector
  Matrix A1 = (Matrix(1, 1) << 1).finished();
  Matrix A2 = (Matrix(1, 1) << 1).finished();
  Vector b = -(Vector(1) << 1).finished();
  qp.equalities.push_back(LinearEquality(X(1), A1, X(2), A2, b, 0));

  return qp;
}

TEST(QPSolver, dual) {
  QP qp = createEqualityConstrainedTest();

  // Initials values
  VectorValues initialValues;
  initialValues.insert(X(1), I_1x1);
  initialValues.insert(X(2), I_1x1);

  QPSolver solver(qp);

  GaussianFactorGraph::shared_ptr dualGraph = solver.buildDualGraph(qp.inequalities, initialValues);
  VectorValues dual = dualGraph->optimize();
  VectorValues expectedDual;
  expectedDual.insert(0, (Vector(1) << 2.0).finished());
  CHECK(assert_equal(expectedDual, dual, 1e-10));
}

/* ************************************************************************* */
TEST(QPSolver, indentifyActiveConstraints) {
  QP qp = createTestCase();
  QPSolver solver(qp);

  VectorValues currentSolution;
  currentSolution.insert(X(1), Z_1x1);
  currentSolution.insert(X(2), Z_1x1);

  InequalityFactorGraph workingSet =
  solver.identifyActiveConstraints(qp.inequalities, currentSolution);

  CHECK(!workingSet.at(0)->active()); // inactive
  CHECK(workingSet.at(1)->active());// active
  CHECK(workingSet.at(2)->active());// active
  CHECK(!workingSet.at(3)->active());// inactive

  VectorValues solution = solver.solveWithCurrentWorkingSet(workingSet);
  VectorValues expectedSolution;
  expectedSolution.insert(X(1), (Vector(1) << 0.0).finished());
  expectedSolution.insert(X(2), (Vector(1) << 0.0).finished());
  CHECK(assert_equal(expectedSolution, solution, 1e-100));

}

/* ************************************************************************* */
TEST(QPSolver, iterate) {
  QP qp = createTestCase();
  QPSolver solver(qp);

  VectorValues currentSolution;
  currentSolution.insert(X(1), Z_1x1);
  currentSolution.insert(X(2), Z_1x1);

  std::vector<VectorValues> expectedSolutions(4), expectedDuals(4);
  expectedSolutions[0].insert(X(1), (Vector(1) << 0.0).finished());
  expectedSolutions[0].insert(X(2), (Vector(1) << 0.0).finished());
  expectedDuals[0].insert(1, (Vector(1) << 3).finished());
  expectedDuals[0].insert(2, (Vector(1) << 0).finished());

  expectedSolutions[1].insert(X(1), (Vector(1) << 1.5).finished());
  expectedSolutions[1].insert(X(2), (Vector(1) << 0.0).finished());
  expectedDuals[1].insert(3, (Vector(1) << 1.5).finished());

  expectedSolutions[2].insert(X(1), (Vector(1) << 1.5).finished());
  expectedSolutions[2].insert(X(2), (Vector(1) << 0.75).finished());

  expectedSolutions[3].insert(X(1), (Vector(1) << 1.5).finished());
  expectedSolutions[3].insert(X(2), (Vector(1) << 0.5).finished());

  InequalityFactorGraph workingSet =
  solver.identifyActiveConstraints(qp.inequalities, currentSolution);

  QPState state(currentSolution, VectorValues(), workingSet, false, 100);

  int it = 0;
  while (!state.converged) {
    state = solver.iterate(state);
    // These checks will fail because the expected solutions obtained from
    // Forst10book do not follow exactly what we implemented from Nocedal06book.
    // Specifically, we do not re-identify active constraints and
    // do not recompute dual variables after every step!!!
//    CHECK(assert_equal(expectedSolutions[it], state.values, 1e-10));
//    CHECK(assert_equal(expectedDuals[it], state.duals, 1e-10));
    it++;
  }

  CHECK(assert_equal(expectedSolutions[3], state.values, 1e-10));
}

/* ************************************************************************* */

TEST(QPSolver, optimizeForst10book_pg171Ex5) {
  QP qp = createTestCase();
  QPSolver solver(qp);
  VectorValues initialValues;
  initialValues.insert(X(1), Z_1x1);
  initialValues.insert(X(2), Z_1x1);
  VectorValues solution;
  boost::tie(solution, boost::tuples::ignore) = solver.optimize(initialValues);
  VectorValues expectedSolution;
  expectedSolution.insert(X(1), (Vector(1) << 1.5).finished());
  expectedSolution.insert(X(2), (Vector(1) << 0.5).finished());
  CHECK(assert_equal(expectedSolution, solution, 1e-100));
}

pair<QP, QP> testParser(QPSParser parser) {
  QP exampleqp = parser.Parse();
//  QP expectedqp = createExampleQP();
  QP expectedqp;
  // min f(x,y) = 4 + 1.5x -y + 0.58x^2 + 2xy + 2yx + 10y^2
  expectedqp.cost.push_back(
    HessianFactor(X(1), X(2), 8.0 * ones(1, 1), 2.0 * ones(1, 1),
                  1.5 * ones(1), 10.0 * ones(1, 1), -2.0 * ones(1), 4.0));
  // 2x + y >= 2
  expectedqp.inequalities.push_back(
    LinearInequality(X(1), -2.0 * ones(1, 1), X(2), -ones(1, 1), -2, 0));
  // -x + 2y <= 6
  expectedqp.inequalities.push_back(
    LinearInequality(X(1), -ones(1, 1), X(2), 2.0 * ones(1, 1), 6, 1));
  //x >= 0
  expectedqp.inequalities.push_back(LinearInequality(X(1), -ones(1, 1), 0, 2));
  // y > = 0
  expectedqp.inequalities.push_back(LinearInequality(X(2), -ones(1, 1), 0, 3));
  // x<= 20
  expectedqp.inequalities.push_back(LinearInequality(X(1), ones(1, 1), 20, 4));
  return std::make_pair(expectedqp, exampleqp);
//  CHECK(assert_equal(expectedqp.cost, exampleqp.cost, 1e-7));
//  CHECK(expectedqp.cost.equals(exampleqp.cost, 1e-7));
//  CHECK(expectedqp.inequalities.equals(exampleqp.inequalities, 1e-7));
//  CHECK(expectedqp.equalities.equals(exampleqp.equalities, 1e-7));
};

TEST(QPSolver, QPExampleData) {

  auto expected_actual = testParser(QPSParser("QPExample.QPS"));
  VectorValues actualSolution, expectedSolution;
  expected_actual.first.print("EXPECTED GRAPH:");
  expected_actual.second.print("ACTUAL GRAPH");
  boost::tie(expectedSolution, boost::tuples::ignore) = QPSolver(expected_actual.first).optimize();
  std::cout << "Expected Execution Works" << std::endl;
  boost::tie(actualSolution, boost::tuples::ignore) = QPSolver(expected_actual.second).optimize();
  std::cout << "Actual Execution Works" << std::endl;

    CHECK(assert_equal(actualSolution, expectedSolution, 1e-7));
//  testParser(QPSParser("AUG2D.QPS"));
//  testParser(QPSParser("CONT-050.QPS"));
}

/* ************************************************************************* */
// Create Matlab's test graph as in http://www.mathworks.com/help/optim/ug/quadprog.html
QP createTestMatlabQPEx() {
  QP qp;

  // Objective functions 0.5*x1^2 + x2^2 - x1*x2 - 2*x1 -6*x2
  // Note the Hessian encodes:
  //        0.5*x1'*G11*x1 + x1'*G12*x2 + 0.5*x2'*G22*x2 - x1'*g1 - x2'*g2 + 0.5*f
  // Hence, we have G11=1, G12 = -1, g1 = +2, G22 = 2, g2 = +6, f = 0
  qp.cost.push_back(
      HessianFactor(X(1), X(2), 1.0 * I_1x1, -Matrix::Ones(1, 1), 2.0 * I_1x1,
          2.0 * Matrix::Ones(1, 1), 6 * I_1x1, 1000.0));

  // Inequality constraints
  qp.inequalities.push_back(LinearInequality(X(1), One, X(2), One, 2, 0)); // x1 + x2 <= 2
  qp.inequalities.push_back(LinearInequality(X(1), -One, X(2), 2 * One, 2, 1)); //-x1 + 2*x2 <=2
  qp.inequalities.push_back(LinearInequality(X(1), 2 * One, X(2), One, 3, 2)); // 2*x1 + x2 <=3
  qp.inequalities.push_back(LinearInequality(X(1), -One, 0, 3)); // -x1      <= 0
  qp.inequalities.push_back(LinearInequality(X(2), -One, 0, 4)); //      -x2 <= 0

  return qp;
}

///* ************************************************************************* */
TEST(QPSolver, optimizeMatlabEx) {
  QP qp = createTestMatlabQPEx();
  QPSolver solver(qp);
  VectorValues initialValues;
  initialValues.insert(X(1), Z_1x1);
  initialValues.insert(X(2), Z_1x1);
  VectorValues solution;
  boost::tie(solution, boost::tuples::ignore) = solver.optimize(initialValues);
  VectorValues expectedSolution;
  expectedSolution.insert(X(1), (Vector(1) << 2.0 / 3.0).finished());
  expectedSolution.insert(X(2), (Vector(1) << 4.0 / 3.0).finished());
  CHECK(assert_equal(expectedSolution, solution, 1e-7));
}

///* ************************************************************************* */
TEST(QPSolver, optimizeMatlabExNoinitials) {
  QP qp = createTestMatlabQPEx();
  QPSolver solver(qp);
  VectorValues solution;
  boost::tie(solution, boost::tuples::ignore) = solver.optimize();
  VectorValues expectedSolution;
  expectedSolution.insert(X(1), (Vector(1) << 2.0 / 3.0).finished());
  expectedSolution.insert(X(2), (Vector(1) << 4.0 / 3.0).finished());
  CHECK(assert_equal(expectedSolution, solution, 1e-7));
}

/* ************************************************************************* */
// Create test graph as in Nocedal06book, Ex 16.4, pg. 475
QP createTestNocedal06bookEx16_4() {
  QP qp;

  qp.cost.push_back(JacobianFactor(X(1), Matrix::Ones(1, 1), I_1x1));
  qp.cost.push_back(JacobianFactor(X(2), Matrix::Ones(1, 1), 2.5 * I_1x1));

  // Inequality constraints
  qp.inequalities.push_back(
      LinearInequality(X(1), -ones(1, 1), X(2), 2 * ones(1, 1), 2, 0));
  qp.inequalities.push_back(
      LinearInequality(X(1), ones(1, 1), X(2), 2 * ones(1, 1), 6, 1));
  qp.inequalities.push_back(
      LinearInequality(X(1), ones(1, 1), X(2), -2 * ones(1, 1), 2, 2));
  qp.inequalities.push_back(LinearInequality(X(1), -ones(1, 1), 0.0, 3));
  qp.inequalities.push_back(LinearInequality(X(2), -ones(1, 1), 0.0, 4));

  return qp;
}

TEST(QPSolver, optimizeNocedal06bookEx16_4) {
  QP qp = createTestNocedal06bookEx16_4();
  QPSolver solver(qp);
  VectorValues initialValues;
  initialValues.insert(X(1), (Vector(1) << 2.0).finished());
  initialValues.insert(X(2), Z_1x1);

  VectorValues solution;
  boost::tie(solution, boost::tuples::ignore) = solver.optimize(initialValues);
  VectorValues expectedSolution;
  expectedSolution.insert(X(1), (Vector(1) << 1.4).finished());
  expectedSolution.insert(X(2), (Vector(1) << 1.7).finished());
  CHECK(assert_equal(expectedSolution, solution, 1e-7));
}

/* ************************************************************************* */
TEST(QPSolver, failedSubproblem) {
  QP qp;
  qp.cost.push_back(JacobianFactor(X(1), I_2x2, Z_2x1));
  qp.cost.push_back(HessianFactor(X(1), Z_2x2, Z_2x1, 100.0));
  qp.inequalities.push_back(
      LinearInequality(X(1), (Matrix(1,2) << -1.0, 0.0).finished(), -1.0, 0));

  VectorValues expected;
  expected.insert(X(1), (Vector(2) << 1.0, 0.0).finished());

  VectorValues initialValues;
  initialValues.insert(X(1), (Vector(2) << 10.0, 100.0).finished());

  QPSolver solver(qp);
  VectorValues solution;
  boost::tie(solution, boost::tuples::ignore) = solver.optimize(initialValues);

  CHECK(assert_equal(expected, solution, 1e-7));
}

/* ************************************************************************* */
TEST(QPSolver, infeasibleInitial) {
  QP qp;
  qp.cost.push_back(JacobianFactor(X(1), eye(2), zero(2)));
  qp.cost.push_back(HessianFactor(X(1), zeros(2, 2), zero(2), 100.0));
  qp.inequalities.push_back(
      LinearInequality(X(1), (Matrix(1,2) << -1.0, 0.0).finished(), -1.0, 0));

  VectorValues expected;
  expected.insert(X(1), (Vector(2) << 1.0, 0.0).finished());

  VectorValues initialValues;
  initialValues.insert(X(1), (Vector(2) << -10.0, 100.0).finished());

  QPSolver solver(qp);
  VectorValues solution;
  CHECK_EXCEPTION(
      solver.optimize(initialValues),
      InfeasibleInitialValues
  );
}

/* ************************************************************************* */
int main() {
  TestResult tr;
  return TestRegistry::runAllTests(tr);
}
/* ************************************************************************* */
<|MERGE_RESOLUTION|>--- conflicted
+++ resolved
@@ -28,11 +28,7 @@
 using namespace gtsam;
 using namespace gtsam::symbol_shorthand;
 
-<<<<<<< HEAD
-const Matrix One = ones(1, 1);
-=======
 const Matrix One = I_1x1;
->>>>>>> 71d73f28
 
 /* ************************************************************************* */
 // Create test graph according to Forst10book_pg171Ex5
@@ -46,17 +42,6 @@
   //TODO:  THIS TEST MIGHT BE WRONG : the last parameter  might be 5 instead of 10 because the form of the equation
   // Should be 0.5x'Gx + gx + f : Nocedal 449
   qp.cost.push_back(
-<<<<<<< HEAD
-      HessianFactor(X(1), X(2), 2.0 * ones(1, 1), -ones(1, 1), 3.0 * ones(1),
-          2.0 * ones(1, 1), zero(1), 10));
-
-  // Inequality constraints
-  qp.inequalities.push_back(
-      LinearInequality(X(1), ones(1, 1), X(2), ones(1, 1), 2, 0)); // x1 + x2 <= 2 --> x1 + x2 -2 <= 0, --> b=2
-  qp.inequalities.push_back(LinearInequality(X(1), -ones(1, 1), 0, 1)); // -x1     <= 0
-  qp.inequalities.push_back(LinearInequality(X(2), -ones(1, 1), 0, 2)); //    -x2  <= 0
-  qp.inequalities.push_back(LinearInequality(X(1), ones(1, 1), 1.5, 3)); // x1      <= 3/2
-=======
       HessianFactor(X(1), X(2), 2.0 * Matrix::Ones(1, 1), -Matrix::Ones(1, 1), 3.0 * I_1x1,
           2.0 * Matrix::Ones(1, 1), Z_1x1, 10.0));
 
@@ -65,7 +50,6 @@
   qp.inequalities.push_back(LinearInequality(X(1), -I_1x1, 0, 1));                 // -x1     <= 0
   qp.inequalities.push_back(LinearInequality(X(2), -I_1x1, 0, 2));                 //    -x2  <= 0
   qp.inequalities.push_back(LinearInequality(X(1), I_1x1, 1.5, 3));                // x1      <= 3/2
->>>>>>> 71d73f28
 
   return qp;
 }
