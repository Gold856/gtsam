--- conflicted
+++ resolved
@@ -44,10 +44,7 @@
 
 int main(int argc, char** argv){
 
-<<<<<<< HEAD
-=======
   typedef PinholePose<Cal3_S2> Camera;
->>>>>>> c73b8358
   typedef SmartProjectionPoseFactor<Cal3_S2> SmartFactor;
 
   Values initial_estimate;
